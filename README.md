<<<<<<< HEAD
=======
**# Not-Cotrader Bot**

**A Telegram bot for trading tokens on Solana and TON blockchains using decentralized exchanges (Jupiter for Solana, STON.fi for TON). Built with Python, it leverages `solana-py`, `solders`, and `tonutils` to manage wallets, fetch token info, and execute swaps.**

**## Features**

- **Wallet Management**: Generates and stores encrypted Solana and TON wallets.
- **Token Details**: Displays token info (price, liquidity, market cap) when a contract address is sent.
- **Buy Tokens**:
  - **Solana**: Swaps SOL to tokens via Jupiter DEX.
  - **TON**: Swaps TON to Jettons via STON.fi on mainnet.
- **User Interface**: Inline keyboards for slippage, amount, and trade execution.

**## Requirements**

- **Python 3.12+**
- **Dependencies**:
  ```bash
  pip install telegram-ext solana solders aiohttp tonutils-core pytoniq-core python-dotenv
TON API Key from tonconsole.com
Telegram Bot Token from BotFather
## Setup

Clone Repository:

bash
Copy
git clone <repository_url>
cd Not-Cotrader
Environment Variables: Create a .env file in the root directory:

env
Copy
TELEGRAM_TOKEN="your_telegram_bot_token"
TON_API_KEY="your_ton_api_key"
Load it in your shell:

bash
Copy
source .env
Install Dependencies:

bash
Copy
pip install -r requirements.txt
Database: Uses SQLite (bot.db) for wallet storage, initialized automatically.

## Usage

Start Bot:

bash
Copy
python bot/main.py
Commands:

/start: Displays trading menu.
Send a Solana or TON token address to view details and trade options.
Trading:

From /start > "Buy": Enter a token address, set amount/slippage, execute trade.
From token details: Use inline buttons to adjust and execute swaps.
Example:

Send EQCxE6mUtQJKFnGfaROTKOt1lZbDiiX1kCixRvHtdxyYphGV (TONCOIN-wrapped BTC).
Set amount (e.g., 0.05 TON), slippage (5%), click "Execute Trade".
## Architecture

### Directory Structure

graphql
Copy
Not-Cotrader/
├── bot/
│   ├── handlers/
│   │   ├── buy.py               # Buy handler for Solana/TON swaps
│   │   ├── token_details.py      # Token info display
│   │   ├── wallet.py             # Wallet management UI
│   │   └── ...                   # Other handlers (start, sell, etc.)
│   └── main.py                   # Bot entry point
├── blockchain/
│   ├── solana/
│   │   ├── trade.py              # Jupiter DEX swap logic
│   │   └── wallet.py             # Solana wallet generation
│   ├── ton/
│   │   ├── trade.py              # STON.fi swap logic
│   │   └── wallet.py             # TON wallet generation
├── services/
│   ├── crypto.py                # Encryption utilities
│   ├── token_info.py            # Token data fetching
│   ├── utils.py                 # Balance and USD value utils
│   └── wallet_management.py     # Wallet storage/retrieval
├── tests/
│   ├── test_solana_trade.py     # Unit tests for Solana swaps
│   └── test_ton_trade.py        # Unit tests for TON swaps
├── bot.db                       # SQLite database
├── .env                         # Environment variables
└── README.md                    # This file
### Key Components

Handlers: Manage Telegram interactions (e.g., buy.py for swaps).
Blockchain: Chain-specific logic (Solana: Jupiter, TON: STON.fi).
Services: Shared utilities (encryption, token info, wallet management).
Database: Stores user wallets (bot.db).
## Configuration

TON_API_KEY: Required for TON mainnet swaps via TonAPI.
TELEGRAM_TOKEN: Bot authentication with Telegram.
IS_TESTNET: Toggle in blockchain/ton/trade.py (currently False for mainnet).
## Edge Cases (Current Limitations)

Gas Fees: Fixed at 0.05 TON in total_amount; may need adjustment for complex swaps.
Output Amount: Uses min_amount_out as placeholder; actual token amount requires on-chain confirmation.
Retries: No retry logic for failed swaps (planned enhancement).
Limitations: Most of the limitations are due to free APIs and Public Mainnet API that influence speed and accuracy.
## Troubleshooting

"Invalid token schema": Ensure TON_API_KEY is set and valid.
"Insufficient TON": Fund wallet with >0.1 TON (swap + gas).
"Token not in wallet":
Check tx_hash on Tonscan.
Add Jetton manually in Tonkeeper (Settings > Add Token).
"Address mismatch": Revisit wallet generation alignment between tonsdk and tonutils.
"Token fetching and price updates": Check the logic to ensure tokens and price are fetched properly.
## Development

### Testing

Unit Tests:

bash
Copy
pytest -v tests/
Mainnet Testing:

Fund wallet with real TON (e.g., UQAGxZX19X2Q8vdemE9y1yUdJXWRgNiR8wIxohZO3shEdsAJ).
Use a mainnet Jetton (e.g., EQCxE6mUtQJKFnGfaROTKOt1lZbDiiX1kCixRvHtdxyYphGV).
Execute swap and verify on Tonscan.
### Contributing

Fork the repository, create a branch, and submit a pull request.
Follow PEP 8 style guidelines (flake8 recommended).
## Roadmap

Sell Handler: Implement token selling on Solana/TON (final touches).
Limit Orders: Add support for price-based trades (next release).
Real Output: Fetch actual swap output post-confirmation.
Error Retries: Add retry logic for transient failures.
Conversational Trading: Using LLMs to automate trades (currently in beta, read-only for now).
vbnet
Copy

Now the markdown is properly formatted for GitHub with appropriate heading styles, code blocks, and text formatting using `**`. This will ensure that everything is well structured and clear when you paste it into your repository.
You said:
give me actual real output markdown formatting 
ChatGPT said:
Certainly! Here's the correctly formatted markdown for actual output, using proper markdown syntax with code blocks, headings, lists, and other formatting elements:

markdown
Copy
# **Not-Cotrader Bot**

**A Telegram bot for trading tokens on Solana and TON blockchains using decentralized exchanges (Jupiter for Solana, STON.fi for TON). Built with Python, it leverages `solana-py`, `solders`, and `tonutils` to manage wallets, fetch token info, and execute swaps.**

## **Features**

- **Wallet Management**: Generates and stores encrypted Solana and TON wallets.
- **Token Details**: Displays token info (price, liquidity, market cap) when a contract address is sent.
- **Buy Tokens**:
  - **Solana**: Swaps SOL to tokens via Jupiter DEX.
  - **TON**: Swaps TON to Jettons via STON.fi on mainnet.
- **User Interface**: Inline keyboards for slippage, amount, and trade execution.

## **Requirements**

- **Python 3.12+**
- **Dependencies**:
  ```bash
  pip install telegram-ext solana solders aiohttp tonutils-core pytoniq-core python-dotenv
TON API Key from tonconsole.com
Telegram Bot Token from BotFather
Setup
Clone Repository:

bash
Copy
git clone <repository_url>
cd Not-Cotrader
Environment Variables: Create a .env file in the root directory:

env
Copy
TELEGRAM_TOKEN="your_telegram_bot_token"
TON_API_KEY="your_ton_api_key"
Load it in your shell:

bash
Copy
source .env
Install Dependencies:

bash
Copy
pip install -r requirements.txt
Database: Uses SQLite (bot.db) for wallet storage, initialized automatically.

Usage
Start Bot:

bash
Copy
python bot/main.py
Commands:

/start: Displays trading menu.
Send a Solana or TON token address to view details and trade options.
Trading:

From /start > "Buy": Enter a token address, set amount/slippage, execute trade.
From token details: Use inline buttons to adjust and execute swaps.
Example:

Send EQCxE6mUtQJKFnGfaROTKOt1lZbDiiX1kCixRvHtdxyYphGV (TONCOIN-wrapped BTC).
Set amount (e.g., 0.05 TON), slippage (5%), click "Execute Trade".
Architecture
Directory Structure
plaintext
Copy
Not-Cotrader/
├── bot/
│   ├── handlers/
│   │   ├── buy.py               # Buy handler for Solana/TON swaps
│   │   ├── token_details.py      # Token info display
│   │   ├── wallet.py             # Wallet management UI
│   │   └── ...                   # Other handlers (start, sell, etc.)
│   └── main.py                   # Bot entry point
├── blockchain/
│   ├── solana/
│   │   ├── trade.py              # Jupiter DEX swap logic
│   │   └── wallet.py             # Solana wallet generation
│   ├── ton/
│   │   ├── trade.py              # STON.fi swap logic
│   │   └── wallet.py             # TON wallet generation
├── services/
│   ├── crypto.py                # Encryption utilities
│   ├── token_info.py            # Token data fetching
│   ├── utils.py                 # Balance and USD value utils
│   └── wallet_management.py     # Wallet storage/retrieval
├── tests/
│   ├── test_solana_trade.py     # Unit tests for Solana swaps
│   └── test_ton_trade.py        # Unit tests for TON swaps
├── bot.db                       # SQLite database
├── .env                         # Environment variables
└── README.md                    # This file
Key Components
Handlers: Manage Telegram interactions (e.g., buy.py for swaps).
Blockchain: Chain-specific logic (Solana: Jupiter, TON: STON.fi).
Services: Shared utilities (encryption, token info, wallet management).
Database: Stores user wallets (bot.db).
Configuration
TON_API_KEY: Required for TON mainnet swaps via TonAPI.
TELEGRAM_TOKEN: Bot authentication with Telegram.
IS_TESTNET: Toggle in blockchain/ton/trade.py (currently False for mainnet).
Edge Cases (Current Limitations)
Gas Fees: Fixed at 0.05 TON in total_amount; may need adjustment for complex swaps.
Output Amount: Uses min_amount_out as placeholder; actual token amount requires on-chain confirmation.
Retries: No retry logic for failed swaps (planned enhancement).
Limitations: Most of the limitations are due to free APIs and Public Mainnet API that influence speed and accuracy.
Troubleshooting
"Invalid token schema": Ensure TON_API_KEY is set and valid.
"Insufficient TON": Fund wallet with >0.1 TON (swap + gas).
"Token not in wallet":
Check tx_hash on Tonscan.
Add Jetton manually in Tonkeeper (Settings > Add Token).
"Address mismatch": Revisit wallet generation alignment between tonsdk and tonutils.
"Token fetching and price updates": Check the logic to ensure tokens and price are fetched properly.
Development
Testing
Unit Tests:

bash
Copy
pytest -v tests/
Mainnet Testing:

Fund wallet with real TON (e.g., UQAGxZX19X2Q8vdemE9y1yUdJXWRgNiR8wIxohZO3shEdsAJ).
Use a mainnet Jetton (e.g., EQCxE6mUtQJKFnGfaROTKOt1lZbDiiX1kCixRvHtdxyYphGV).
Execute swap and verify on Tonscan.
Contributing
Fork the repository, create a branch, and submit a pull request.
Follow PEP 8 style guidelines (flake8 recommended).
Roadmap
Sell Handler: Implement token selling on Solana/TON (final touches).
Limit Orders: Add support for price-based trades (next release).
Real Output: Fetch actual swap output post-confirmation.
Error Retries: Add retry logic for transient failures.
Conversational Trading: Using LLMs to automate trades (currently in beta, read-only for now).
>>>>>>> e5728832
<|MERGE_RESOLUTION|>--- conflicted
+++ resolved
@@ -1,5 +1,3 @@
-<<<<<<< HEAD
-=======
 **# Not-Cotrader Bot**
 
 **A Telegram bot for trading tokens on Solana and TON blockchains using decentralized exchanges (Jupiter for Solana, STON.fi for TON). Built with Python, it leverages `solana-py`, `solders`, and `tonutils` to manage wallets, fetch token info, and execute swaps.**
@@ -296,5 +294,4 @@
 Limit Orders: Add support for price-based trades (next release).
 Real Output: Fetch actual swap output post-confirmation.
 Error Retries: Add retry logic for transient failures.
-Conversational Trading: Using LLMs to automate trades (currently in beta, read-only for now).
->>>>>>> e5728832
+Conversational Trading: Using LLMs to automate trades (currently in beta, read-only for now).